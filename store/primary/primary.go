--- conflicted
+++ resolved
@@ -52,10 +52,6 @@
 	}
 }
 
-<<<<<<< HEAD
-// Get info for CID from primary storage.
-=======
->>>>>>> 2a66f9a9
 func (s *rtStorage) Get(c cid.Cid) ([]store.IndexEntry, bool, error) {
 	// Keys indexed as multihash
 	k := cidToKey(c)
@@ -68,13 +64,6 @@
 	return ents, found, nil
 }
 
-<<<<<<< HEAD
-func (s *rtStorage) get(k string) ([]store.IndexEntry, bool, error) {
-	// Search current cache
-	v, found := s.current.Get(k)
-	if found {
-		return v.([]store.IndexEntry), found, nil
-=======
 func (s *rtStorage) Put(c cid.Cid, providerID peer.ID, pieceID cid.Cid) error {
 	s.PutCheck(c, providerID, pieceID)
 	return nil
@@ -98,14 +87,9 @@
 		// caches in order to perform a rotation.  This also means that items
 		// age out more incrementally.
 		cache.rotate()
->>>>>>> 2a66f9a9
 	}
 	cache.unlock()
 
-<<<<<<< HEAD
-	if s.previous == nil {
-		return nil, false, nil
-=======
 	return stored
 }
 
@@ -131,17 +115,11 @@
 			}
 		}
 		cache.unlock()
->>>>>>> 2a66f9a9
 	}
 
 	return stored
 }
 
-<<<<<<< HEAD
-	// If nothing has been found return nil
-	if !found {
-		return nil, false, nil
-=======
 func (s *rtStorage) Remove(c cid.Cid, providerID peer.ID, pieceID cid.Cid) error {
 	s.RemoveCheck(c, providerID, pieceID)
 	return nil
@@ -179,15 +157,11 @@
 			removed++
 		}
 		cache.unlock()
->>>>>>> 2a66f9a9
 	}
 
 	return removed
 }
 
-<<<<<<< HEAD
-	return v.([]store.IndexEntry), found, nil
-=======
 func (s *rtStorage) RemoveProvider(providerID peer.ID) error {
 	s.RemoveProvider(providerID)
 	return nil
@@ -203,7 +177,6 @@
 		cache.unlock()
 	}
 	return count
->>>>>>> 2a66f9a9
 }
 
 func (s *rtStorage) CidCount() int {
@@ -269,11 +242,7 @@
 // Returns true if a new entry was added to the cache.
 func (c *syncCache) put(k string, entry store.IndexEntry) bool {
 	// Get from current or previous cache
-<<<<<<< HEAD
-	old, found, _ := s.get(k)
-=======
 	old, found := c.get(k)
->>>>>>> 2a66f9a9
 	// If found it means there is already a value there.
 	// Check if we are trying to put a duplicate entry
 	// NOTE: If we end up having a lot of entries for the
@@ -360,38 +329,10 @@
 	return count
 }
 
-<<<<<<< HEAD
-// lockBranch locks a "branch" of the tree so that one lock prevents any other
-// access to the same section of the tree, and this requires using the first
-// bits of the key key. There is an implicit relationship between this locking
-// strategy and how a radix tree works.
-//
-// TODO: If most keys have a common prefix this will cause lock collision and
-// become ineffective.  It may be necessary to hash over multiple tree or use a
-// RWlock over the whole tree.
-func (s *rtStorage) lockBranch(k string) {
-	var idx int
-	if k != "" {
-		// bitwise modulus requires that s.locks is power of 2
-		idx = int(k[0]) & (len(s.branchLocks) - 1)
-	}
-	s.branchLocks[idx].Lock()
-}
-
-func (s *rtStorage) unlockBranch(k string) {
-	var idx int
-	if k != "" {
-		// bitwise modulus requires that s.locks is power of 2
-		idx = int(k[0]) & (len(s.branchLocks) - 1)
-	}
-	s.branchLocks[idx].Unlock()
-}
-
-func (s *rtStorage) Close() {}
-
-func (s *rtStorage) Size() (int64, error) {
-	panic("size for primary not implemented")
-=======
+func (c *rtStorage) Size() (int64, error) {
+	panic("not implemented")
+}
+
 // Checks if the entry already exists in the index. An entry
 // for the same provider but a different piece is not considered
 // a duplicate entry (at least for now)
@@ -403,5 +344,4 @@
 		}
 	}
 	return false
->>>>>>> 2a66f9a9
 }